--- conflicted
+++ resolved
@@ -12,16 +12,12 @@
 import { createAdminClient } from "~~/server/clients";
 import { uploadAIPhoto, type UploadFile } from "~~/server/utils/storage";
 import { requireAuth } from "~~/server/utils/auth";
-<<<<<<< HEAD
 import {
   hasEventLogo,
   downloadEventLogo,
   mergeImages,
   addWhiteBorder,
 } from "~~/server/utils/image";
-=======
-import { hasEventLogo, downloadEventLogo, mergeImages } from "~~/server/utils/image";
->>>>>>> 257beb32
 
 export default defineEventHandler(async (event) => {
   const user = await requireAuth(event);
@@ -188,7 +184,6 @@
             console.log(`Successfully merged logo with ${style} photo`);
           } catch (mergeError) {
             console.warn(`Failed to merge logo with ${style} photo:`, mergeError);
-<<<<<<< HEAD
           }
         } else {
           try {
@@ -203,8 +198,6 @@
             console.log(`Successfully added border to ${style} photo`);
           } catch (borderError) {
             console.warn(`Failed to add border to ${style} photo:`, borderError);
-=======
->>>>>>> 257beb32
           }
         }
 
