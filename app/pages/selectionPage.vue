<template>
  <div class="select-photo-page">
    <div class="main-content">
      <h1 class="title">Swipe to Select</h1>

      <div v-if="isLoading" class="loading-container">
        <div class="loading-spinner"></div>
        <p>Loading AI photos...</p>
      </div>

      <div v-else-if="error" class="error-container">
        <p>{{ error }}</p>
        <button class="retry-button" @click="loadAiPhotos">Retry</button>
      </div>

<<<<<<< HEAD
      <HomePageCarousel v-else :slides="aiPhotos" :autoplay="false" class="ai-carousel" />
=======
      <HomePageCarousel
        v-else
        ref="carouselRef"
        :slides="aiPhotos"
        :autoplay="false"
        class="ai-carousel"
      />
>>>>>>> 257beb32

      <div class="button-class">
        <AppButton text="Retake" class="retake-button" @click="clickRetake" />

        <AppButton text="Share" class="share-button" @click="clickShare" />
      </div>
    </div>
  </div>
</template>

<script setup lang="ts">
import HomePageCarousel from "~/components/HomePageCarousel.vue";
import { useAiPhoto, type AIPhoto } from "~/composables/useAiPhoto";
import { useShare } from "~/composables/useShare";
import { ref, watchEffect, onMounted } from "vue";

const { getSessionAiPhotos, getAiPhotosBlobs, isLoading, error } = useAiPhoto();
const { createShare } = useShare();

const carouselRef = ref<{ currentSlide: number } | null>(null);
const currentIndex = ref(0);

const route = useRoute();
const router = useRouter();
const eventId = route.query.eventId as string;
const sessionId = route.query.sessionId as string;

// const aiPhotos = ref<{ img: string; id?: string; style?: string }[]>([
//   { img: "/assets/images/selection.png" },
//   { img: "/assets/images/selection.png" },
//   { img: "/assets/images/selection.png" },
//   { img: "/assets/images/selection.png" },
// ]);
const aiPhotos = ref<{ img: string; id?: string; style?: string }[]>([]);

const clickShare = async () => {
  const selectedPhoto = aiPhotos.value[currentIndex.value];

  if (!selectedPhoto) {
    console.log("No photo selected");
    return;
  }

  if (!selectedPhoto.id) {
    console.error("Selected photo has no ID");
    return;
  }

  try {
    const shareData = await createShare({
      eventId,
      aiphotoId: selectedPhoto.id,
    });

    if (!shareData) {
      throw new Error("Failed to create share data");
    }

    router.push({
      path: "/share",
      query: {
        shareId: shareData.shareId,
        qrCodeUrl: shareData.qrCodeUrl,
        expiresAt: shareData.expiresAt,
        shareUrl: shareData.shareUrl,
      },
    });
  } catch (err) {
    console.error("Error during share: ", err);
  }
};

const loadAiPhotos = async () => {
  if (!sessionId) {
    console.error("Session ID is required");
    return;
  }

  try {
    const sessionData = await getSessionAiPhotos(sessionId);
    if (!sessionData || !sessionData.photos.length) {
      console.log("No AI photos found for session:", sessionId);
      return;
    }

    const blobUrls = await getAiPhotosBlobs(sessionData.photos);

    // aiPhotos.value = sessionData.photos.map((photo: AIPhoto) => ({
    //   img: blobUrls[photo.id] || "/assets/images/selection.png",
    //   id: photo.id,
    //   style: photo.style,
    // }));
    const loadedPhotos = sessionData.photos.map((photo: AIPhoto) => ({
      img: blobUrls[photo.id] || "/assets/images/selection.png",
      id: photo.id,
      style: photo.style,
    }));

    aiPhotos.value = loadedPhotos;
  } catch (err) {
    console.error("Error loading AI photos:", err);
  }
};

onMounted(() => {
  watchEffect(() => {
    if (carouselRef.value?.currentSlide !== undefined) {
      currentIndex.value = carouselRef.value.currentSlide;
    }
  });

  loadAiPhotos();
});

const clickRetake = () => {
  router.push({
    name: "cameraPage",
    query: { eventId },
  });
};
</script>

<style>
.select-photo-page {
  display: flex;
  flex-direction: column;
  padding: 20px;
}

.main-content {
  flex: 1;
  display: flex;
  flex-direction: column;
  align-items: center;
  justify-content: center;
  margin-top: -10px;
}

.title {
  color: black;
  margin-bottom: 20px;
  font-size: 2rem;
  margin-top: -10px;
}

.ai-carousel {
  width: 90%;
  max-width: 420px;
  height: auto !important;
  aspect-ratio: 2 / 3;
  margin: 20px auto;
  border-radius: 20px;
  overflow: hidden;
}

.ai-carousel img {
  width: 100%;
  height: 100%;
  object-fit: contain;
  object-position: center;
}

.button-class {
  display: flex;
  justify-content: space-between;
  margin-top: 20px;
  margin-left: 20px;
  margin-right: 20px;
}

.retake-button,
.next-button {
  border-radius: 8px;
  font-weight: 600;
  font-size: 1rem;
  cursor: pointer;
  transition: all 0.3s ease;
  border: none;
  margin-right: 30px;
}
</style><|MERGE_RESOLUTION|>--- conflicted
+++ resolved
@@ -13,9 +13,6 @@
         <button class="retry-button" @click="loadAiPhotos">Retry</button>
       </div>
 
-<<<<<<< HEAD
-      <HomePageCarousel v-else :slides="aiPhotos" :autoplay="false" class="ai-carousel" />
-=======
       <HomePageCarousel
         v-else
         ref="carouselRef"
@@ -23,7 +20,6 @@
         :autoplay="false"
         class="ai-carousel"
       />
->>>>>>> 257beb32
 
       <div class="button-class">
         <AppButton text="Retake" class="retake-button" @click="clickRetake" />
