// https://nuxt.com/docs/api/configuration/nuxt-config
export default defineNuxtConfig({
  compatibilityDate: "2025-07-15",
  devtools: { enabled: false },

  modules: [
    "@nuxt/eslint",
    "@nuxt/image",
    "@nuxt/test-utils",
    "@nuxt/ui",
    // "@nuxtjs/supabase",
  ],

  // supabase: {
  //   url: process.env.SUPABASE_URL,
  //   key: process.env.SUPABASE_ANON_KEY,
  //   redirectOptions: {
  //     login: "/login",
  //     callback: "/confirm",
  //     exclude: ["/"],
  //   },
  // },

<<<<<<< HEAD
  runtimeConfig: {
    supabaseServiceRoleKey: process.env.SUPABASE_SERVICE_ROLE_KEY,
    public: {
      supabaseUrl: process.env.SUPABASE_URL,
      supabaseAnonKey: process.env.SUPABASE_ANON_KEY,
=======
  // runtimeConfig: {
  //   supabase: {
  //     serviceRoleKey: process.env.SUPABASE_SERVICE_ROLE_KEY,
  //   },
  //   public: {
  //     supabase: {
  //       url: process.env.SUPABASE_URL,
  //       key: process.env.SUPABASE_ANON_KEY,
  //     },
  //   },
  // },

  css: ["~/assets/css/main.css"],
  app: {
    head: {
      title: "Gen-AI Photobooth",
      meta: [
        { charset: "utf-8" },
        { name: "viewport", content: "width=device-width, initial-scale=1" },
        { name: "description", content: "Gen-AI PhotoBooth Web App" },
      ],
      link: [{ rel: "icon", type: "image/x-icon", href: "/favicon.ico" }],
>>>>>>> 5b20b8e2
    },
  },
});<|MERGE_RESOLUTION|>--- conflicted
+++ resolved
@@ -8,37 +8,25 @@
     "@nuxt/image",
     "@nuxt/test-utils",
     "@nuxt/ui",
-    // "@nuxtjs/supabase",
+    "@nuxtjs/supabase",
   ],
 
-  // supabase: {
-  //   url: process.env.SUPABASE_URL,
-  //   key: process.env.SUPABASE_ANON_KEY,
-  //   redirectOptions: {
-  //     login: "/login",
-  //     callback: "/confirm",
-  //     exclude: ["/"],
-  //   },
-  // },
-
-<<<<<<< HEAD
+  supabase: {
+    url: process.env.SUPABASE_URL,
+    key: process.env.SUPABASE_ANON_KEY,
+    redirectOptions: {
+      login: "/login",
+      callback: "/confirm",
+      exclude: ["/"],
+    },
+  },
+  
   runtimeConfig: {
     supabaseServiceRoleKey: process.env.SUPABASE_SERVICE_ROLE_KEY,
     public: {
       supabaseUrl: process.env.SUPABASE_URL,
       supabaseAnonKey: process.env.SUPABASE_ANON_KEY,
-=======
-  // runtimeConfig: {
-  //   supabase: {
-  //     serviceRoleKey: process.env.SUPABASE_SERVICE_ROLE_KEY,
-  //   },
-  //   public: {
-  //     supabase: {
-  //       url: process.env.SUPABASE_URL,
-  //       key: process.env.SUPABASE_ANON_KEY,
-  //     },
-  //   },
-  // },
+
 
   css: ["~/assets/css/main.css"],
   app: {
@@ -50,7 +38,6 @@
         { name: "description", content: "Gen-AI PhotoBooth Web App" },
       ],
       link: [{ rel: "icon", type: "image/x-icon", href: "/favicon.ico" }],
->>>>>>> 5b20b8e2
     },
   },
 });